features:
  versions:
    - HTTP_VERSION_1
    - HTTP_VERSION_2
<<<<<<< HEAD
  supports_half_duplex_bidi_over_http1: true
  # This currently only tests the server
  # https://github.com/connectrpc/conformance/issues/1018
  supports_message_receive_limit: true
  supports_trailers: false
=======
>>>>>>> 73076a5b
  protocols:
    - PROTOCOL_CONNECT
  codecs:
    - CODEC_PROTO
    - CODEC_JSON
  compressions:
    - COMPRESSION_IDENTITY
    - COMPRESSION_GZIP
    - COMPRESSION_BR
    - COMPRESSION_ZSTD
  stream_types:
    - STREAM_TYPE_UNARY
    - STREAM_TYPE_CLIENT_STREAM
    - STREAM_TYPE_SERVER_STREAM
    - STREAM_TYPE_HALF_DUPLEX_BIDI_STREAM
    - STREAM_TYPE_FULL_DUPLEX_BIDI_STREAM
  supports_h2c: true
  supports_tls: true
  supports_tls_client_certs: true
  supports_trailers: false
  supports_half_duplex_bidi_over_http1: true
  supports_connect_get: true
  supports_message_receive_limit: false<|MERGE_RESOLUTION|>--- conflicted
+++ resolved
@@ -2,14 +2,6 @@
   versions:
     - HTTP_VERSION_1
     - HTTP_VERSION_2
-<<<<<<< HEAD
-  supports_half_duplex_bidi_over_http1: true
-  # This currently only tests the server
-  # https://github.com/connectrpc/conformance/issues/1018
-  supports_message_receive_limit: true
-  supports_trailers: false
-=======
->>>>>>> 73076a5b
   protocols:
     - PROTOCOL_CONNECT
   codecs:
@@ -32,4 +24,6 @@
   supports_trailers: false
   supports_half_duplex_bidi_over_http1: true
   supports_connect_get: true
-  supports_message_receive_limit: false+  # This currently only tests the server
+  # https://github.com/connectrpc/conformance/issues/1018
+  supports_message_receive_limit: true