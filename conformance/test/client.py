import argparse
import asyncio
import ssl
import sys
from tempfile import TemporaryFile
from typing import Literal

import httpx
from connecpy.client import ResponseMetadata
from connecpy.code import Code
from connecpy.exceptions import ConnecpyServerException
from connectrpc.conformance.v1.client_compat_pb2 import (
    ClientCompatRequest,
    ClientCompatResponse,
)
<<<<<<< HEAD
from connectrpc.conformance.v1.config_pb2 import Code as ConformanceCode
=======
from connectrpc.conformance.v1.config_pb2 import Code, Codec, Compression, HTTPVersion
>>>>>>> e9d7f7b0
from connectrpc.conformance.v1.service_connecpy import (
    ConformanceServiceClient,
    ConformanceServiceClientSync,
)
from connectrpc.conformance.v1.service_pb2 import (
    IdempotentUnaryRequest,
    IdempotentUnaryResponse,
    UnaryRequest,
    UnaryResponse,
    UnimplementedRequest,
)


def _convert_code(error: Code) -> ConformanceCode:
    match error:
        case Code.CANCELED:
            return ConformanceCode.CODE_CANCELED
        case Code.UNKNOWN:
            return ConformanceCode.CODE_UNKNOWN
        case Code.INVALID_ARGUMENT:
            return ConformanceCode.CODE_INVALID_ARGUMENT
        case Code.DEADLINE_EXCEEDED:
            return ConformanceCode.CODE_DEADLINE_EXCEEDED
        case Code.NOT_FOUND:
            return ConformanceCode.CODE_NOT_FOUND
        case Code.ALREADY_EXISTS:
            return ConformanceCode.CODE_ALREADY_EXISTS
        case Code.PERMISSION_DENIED:
            return ConformanceCode.CODE_PERMISSION_DENIED
        case Code.RESOURCE_EXHAUSTED:
            return ConformanceCode.CODE_RESOURCE_EXHAUSTED
        case Code.FAILED_PRECONDITION:
            return ConformanceCode.CODE_FAILED_PRECONDITION
        case Code.ABORTED:
            return ConformanceCode.CODE_ABORTED
        case Code.OUT_OF_RANGE:
            return ConformanceCode.CODE_OUT_OF_RANGE
        case Code.UNIMPLEMENTED:
            return ConformanceCode.CODE_UNIMPLEMENTED
        case Code.INTERNAL:
            return ConformanceCode.CODE_INTERNAL
        case Code.UNAVAILABLE:
            return ConformanceCode.CODE_UNAVAILABLE
        case Code.DATA_LOSS:
            return ConformanceCode.CODE_DATA_LOSS
        case Code.UNAUTHENTICATED:
            return ConformanceCode.CODE_UNAUTHENTICATED


def _convert_compression(compression: Compression) -> str:
    match compression:
        case Compression.COMPRESSION_IDENTITY:
            return "identity"
        case Compression.COMPRESSION_GZIP:
            return "gzip"
        case Compression.COMPRESSION_BR:
            return "br"
        case Compression.COMPRESSION_ZSTD:
            return "zstd"
        case Compression.COMPRESSION_DEFLATE:
            return "deflate"
        case Compression.COMPRESSION_SNAPPY:
            return "snappy"
        case _:
            raise ValueError(f"Unsupported compression: {compression}")


async def _run_test(
    mode: Literal["sync", "async"],
    test_request: ClientCompatRequest,
) -> ClientCompatResponse:
    test_response = ClientCompatResponse()
    test_response.test_name = test_request.test_name

    timeout_ms = None
    if test_request.timeout_ms:
        timeout_ms = test_request.timeout_ms

    request_headers = []
    for header in test_request.request_headers:
        for value in header.value:
            request_headers.append((header.name, value))
    for message_any in test_request.request_messages:
        match test_request.method:
            case "IdempotentUnary":
                client_request = IdempotentUnaryRequest()
            case "Unary":
                client_request = UnaryRequest()
            case "Unimplemented":
                client_request = UnimplementedRequest()
            case _:
                test_response.error.message = "Unrecognized method"
                return test_response
        if not message_any.Unpack(client_request):
            raise ValueError("Failed to unpack message")
        with ResponseMetadata() as meta:
            try:
                task: asyncio.Task[IdempotentUnaryResponse | UnaryResponse]
                session_kwargs = {}
                match test_request.http_version:
                    case HTTPVersion.HTTP_VERSION_1:
                        session_kwargs["http1"] = True
                        session_kwargs["http2"] = False
                    case HTTPVersion.HTTP_VERSION_2:
                        session_kwargs["http1"] = False
                        session_kwargs["http2"] = True
                scheme = "http"
                if test_request.server_tls_cert:
                    scheme = "https"
                    ctx = ssl.create_default_context(
                        purpose=ssl.Purpose.SERVER_AUTH,
                        cadata=test_request.server_tls_cert.decode(),
                    )
                    if test_request.HasField("client_tls_creds"):
                        with TemporaryFile() as cert_file, TemporaryFile() as key_file:
                            cert_file.write(test_request.client_tls_creds.cert)
                            cert_file.close()
                            key_file.write(test_request.client_tls_creds.key)
                            key_file.close()
                            ctx.load_cert_chain(
                                certfile=cert_file.name, keyfile=key_file.name
                            )
                    session_kwargs["verify"] = ctx
                match mode:
                    case "sync":
                        with (
                            httpx.Client(**session_kwargs) as session,
                            ConformanceServiceClientSync(
                                f"{scheme}://{test_request.host}:{test_request.port}",
                                session=session,
                                send_compression=_convert_compression(
                                    test_request.compression
                                ),
                                proto_json=test_request.codec == Codec.CODEC_JSON,
                            ) as client,
                        ):
                            match client_request:
                                case IdempotentUnaryRequest():
                                    task = asyncio.create_task(
                                        asyncio.to_thread(
                                            client.IdempotentUnary,
                                            client_request,
                                            headers=request_headers,
                                            use_get=test_request.use_get_http_method,
                                            timeout_ms=timeout_ms,
                                        )
                                    )
                                case UnaryRequest():
                                    task = asyncio.create_task(
                                        asyncio.to_thread(
                                            client.Unary,
                                            client_request,
                                            headers=request_headers,
                                            timeout_ms=timeout_ms,
                                        )
                                    )
                                case UnimplementedRequest():
                                    await asyncio.to_thread(
                                        client.Unimplemented,
                                        client_request,
                                        headers=request_headers,
                                        timeout_ms=timeout_ms,
                                    )
                                    raise ValueError("Can't happen")
                            if test_request.HasField("cancel"):
                                await asyncio.sleep(
                                    test_request.cancel.after_close_send_ms / 1000.0
                                )
                                task.cancel()
                            client_response = await task
                    case "async":
                        async with (
                            httpx.AsyncClient(**session_kwargs) as session,
                            ConformanceServiceClient(
                                f"{scheme}://{test_request.host}:{test_request.port}",
                                session=session,
                                send_compression=_convert_compression(
                                    test_request.compression
                                ),
                                proto_json=test_request.codec == Codec.CODEC_JSON,
                            ) as client,
                        ):
                            match client_request:
                                case IdempotentUnaryRequest():
                                    task = asyncio.create_task(
                                        client.IdempotentUnary(
                                            client_request,
                                            headers=request_headers,
                                            use_get=test_request.use_get_http_method,
                                            timeout_ms=timeout_ms,
                                        )
                                    )
                                case UnaryRequest():
                                    task = asyncio.create_task(
                                        client.Unary(
                                            client_request,
                                            headers=request_headers,
                                            timeout_ms=timeout_ms,
                                        )
                                    )
                                case UnimplementedRequest():
                                    await client.Unimplemented(
                                        client_request,
                                        headers=request_headers,
                                        timeout_ms=timeout_ms,
                                    )
                                    raise ValueError("Can't happen")
                            if test_request.HasField("cancel"):
                                await asyncio.sleep(
                                    test_request.cancel.after_close_send_ms / 1000.0
                                )
                                task.cancel()
                            client_response = await task
                test_response.response.payloads.add().MergeFrom(client_response.payload)
            except ConnecpyServerException as e:
                test_response.response.error.code = _convert_code(e.code)
                test_response.response.error.message = e.message
                test_response.response.error.details.extend(e.details)
            except Exception as e:
                test_response.error.message = str(e)

            for name in meta.headers().keys():
                test_response.response.response_headers.add(
                    name=name, value=meta.headers().get_list(name)
                )
            for name in meta.trailers().keys():
                test_response.response.response_trailers.add(
                    name=name, value=meta.trailers().get_list(name)
                )

    return test_response


async def _create_standard_streams():
    loop = asyncio.get_event_loop()
    stdin = asyncio.StreamReader()
    protocol = asyncio.StreamReaderProtocol(stdin)
    await loop.connect_read_pipe(lambda: protocol, sys.stdin)
    w_transport, w_protocol = await loop.connect_write_pipe(
        asyncio.streams.FlowControlMixin, sys.stdout
    )
    stdout = asyncio.StreamWriter(w_transport, w_protocol, stdin, loop)
    return stdin, stdout


class Args(argparse.Namespace):
    mode: Literal["sync", "async"]


async def main():
    parser = argparse.ArgumentParser(description="Conformance client")
    parser.add_argument("--mode", choices=["sync", "async"])
    args = parser.parse_args(namespace=Args())

    stdin, stdout = await _create_standard_streams()
    while True:
        try:
            size_buf = await stdin.readexactly(4)
        except asyncio.IncompleteReadError:
            return
        size = int.from_bytes(size_buf)
        # Allow to raise even on EOF since we always should have a message
        request_buf = await stdin.readexactly(size)
        request = ClientCompatRequest()
        request.ParseFromString(request_buf)

        response = await _run_test(args.mode, request)

        response_buf = response.SerializeToString()
        size_buf = len(response_buf).to_bytes(4)
        stdout.write(size_buf)
        stdout.write(response_buf)
        await stdout.drain()


if __name__ == "__main__":
    asyncio.run(main())<|MERGE_RESOLUTION|>--- conflicted
+++ resolved
@@ -13,11 +13,8 @@
     ClientCompatRequest,
     ClientCompatResponse,
 )
-<<<<<<< HEAD
 from connectrpc.conformance.v1.config_pb2 import Code as ConformanceCode
-=======
-from connectrpc.conformance.v1.config_pb2 import Code, Codec, Compression, HTTPVersion
->>>>>>> e9d7f7b0
+from connectrpc.conformance.v1.config_pb2 import Codec, Compression, HTTPVersion
 from connectrpc.conformance.v1.service_connecpy import (
     ConformanceServiceClient,
     ConformanceServiceClientSync,
