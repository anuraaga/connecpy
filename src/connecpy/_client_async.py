--- conflicted
+++ resolved
@@ -303,13 +303,8 @@
                 return response
             else:
                 raise ConnectWireError.from_response(resp).to_exception()
-<<<<<<< HEAD
-        except (httpx.TimeoutException, TimeoutError, asyncio.TimeoutError):
-            raise ConnecpyException(Code.DEADLINE_EXCEEDED, "Request timed out")
-=======
-        except (httpx.TimeoutException, TimeoutError) as e:
+        except (httpx.TimeoutException, TimeoutError, asyncio.TimeoutError) as e:
             raise ConnecpyException(Code.DEADLINE_EXCEEDED, "Request timed out") from e
->>>>>>> 15dc2055
         except ConnecpyException:
             raise
         except CancelledError as e:
@@ -386,13 +381,8 @@
                     await resp.aclose()
             else:
                 raise ConnectWireError.from_response(resp).to_exception()
-<<<<<<< HEAD
-        except (httpx.TimeoutException, TimeoutError, asyncio.TimeoutError):
-            raise ConnecpyException(Code.DEADLINE_EXCEEDED, "Request timed out")
-=======
-        except (httpx.TimeoutException, TimeoutError) as e:
+        except (httpx.TimeoutException, TimeoutError, asyncio.TimeoutError) as e:
             raise ConnecpyException(Code.DEADLINE_EXCEEDED, "Request timed out") from e
->>>>>>> 15dc2055
         except ConnecpyException:
             raise
         except CancelledError as e:
