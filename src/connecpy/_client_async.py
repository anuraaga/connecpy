from asyncio import CancelledError, wait_for
from typing import Iterable, Mapping, Optional, TypeVar

import httpx
from google.protobuf.message import Message
from httpx import Timeout

from . import _client_shared
from ._codec import get_proto_binary_codec, get_proto_json_codec
from ._protocol import ConnectWireError
from .code import Code
<<<<<<< HEAD
from .exceptions import ConnecpyServerException
from .headers import Headers
=======
from .exceptions import ConnecpyException
>>>>>>> 9cdbd334

_RES = TypeVar("_RES", bound=Message)


class ConnecpyClient:
    """
    Represents an asynchronous client for Connecpy using httpx.

    Args:
        address (str): The address of the Connecpy server.
        timeout_ms (int): The timeout in ms for the overall request.
        session (httpx.AsyncClient): The httpx client session to use for making requests. If setting timeout_ms,
            the session should have timeout disabled or set higher than timeout_ms.
    """

    def __init__(
        self,
        address: str,
        proto_json: bool = False,
        accept_compression: Optional[Iterable[str]] = None,
        send_compression: Optional[str] = None,
        timeout_ms: Optional[int] = None,
        session: Optional[httpx.AsyncClient] = None,
    ) -> None:
        self._address = address
        self._codec = get_proto_json_codec() if proto_json else get_proto_binary_codec()
        self._timeout_ms = timeout_ms
        self._accept_compression = accept_compression
        self._send_compression = send_compression
        if session:
            self._session = session
            self._close_client = False
        else:
            self._session = httpx.AsyncClient(
                timeout=_convert_connect_timeout(timeout_ms)
            )
            self._close_client = True
        self._closed = False

    async def close(self):
        """Close the HTTP client. After closing, the client cannot be used to make requests."""
        if not self._closed:
            self._closed = True
            if self._close_client:
                await self._session.aclose()

    async def __aenter__(self):
        return self

    async def __aexit__(self, _exc_type, _exc_value, _traceback):
        await self.close()

    async def _make_request(
        self,
        *,
        url: str,
        request: Message,
        response_class: type[_RES],
        method="POST",
        headers: Headers | Mapping[str, str] | None = None,
        timeout_ms: Optional[int] = None,
        session: Optional[httpx.AsyncClient] = None,
    ) -> _RES:
        """Make an HTTP request to the server."""
        # Prepare headers and request args using shared logic
        request_args = {}
        if timeout_ms is None:
            timeout_ms = self._timeout_ms
        else:
            timeout = _convert_connect_timeout(timeout_ms)
            request_args["timeout"] = timeout

        request_headers = _client_shared.prepare_headers(
            self._codec,
            headers,
            timeout_ms,
            self._accept_compression,
            self._send_compression,
        )
        timeout_s = timeout_ms / 1000.0 if timeout_ms is not None else None

        try:
            request_data = self._codec.encode(request)
            client = session or self._session

            request_data = _client_shared.maybe_compress_request(
                request_data, request_headers
            )

            if method == "GET":
                params = _client_shared.prepare_get_params(
                    self._codec, request_data, request_headers
                )
                request_headers.pop("content-type", None)
                resp = await wait_for(
                    client.get(
                        url=self._address + url,
                        headers=request_headers,
                        params=params,
                        **request_args,
                    ),
                    timeout_s,
                )
            else:
                resp = await wait_for(
                    client.post(
                        url=self._address + url,
                        headers=request_headers,
                        content=request_data,
                        **request_args,
                    ),
                    timeout_s,
                )

            _client_shared.validate_response_content_encoding(
                resp.headers.get("content-encoding", "")
            )
            _client_shared.validate_response_content_type(
                self._codec.name(),
                resp.status_code,
                resp.headers.get("content-type", ""),
            )
            _client_shared.handle_response_headers(resp.headers)

            if resp.status_code == 200:
                response = response_class()
                self._codec.decode(resp.content, response)
                return response
            else:
                raise ConnectWireError.from_response(resp).to_exception()
        except (httpx.TimeoutException, TimeoutError):
            raise ConnecpyException(Code.DEADLINE_EXCEEDED, "Request timed out")
        except ConnecpyException:
            raise
        except CancelledError as e:
            raise ConnecpyException(Code.CANCELED, "Request was cancelled") from e
        except Exception as e:
            raise ConnecpyException(Code.UNAVAILABLE, str(e))


def _convert_connect_timeout(timeout_ms: Optional[int]) -> Timeout:
    if timeout_ms is None:
        # If no timeout provided, match connect-go's default behavior of a 30s connect timeout
        # and no read/write timeouts.
        return Timeout(None, connect=30.0)
    # We apply the timeout to the entire operation per connect's semantics so don't need
    # HTTP timeout
    return Timeout(None)<|MERGE_RESOLUTION|>--- conflicted
+++ resolved
@@ -9,12 +9,8 @@
 from ._codec import get_proto_binary_codec, get_proto_json_codec
 from ._protocol import ConnectWireError
 from .code import Code
-<<<<<<< HEAD
-from .exceptions import ConnecpyServerException
+from .exceptions import ConnecpyException
 from .headers import Headers
-=======
-from .exceptions import ConnecpyException
->>>>>>> 9cdbd334
 
 _RES = TypeVar("_RES", bound=Message)
 
