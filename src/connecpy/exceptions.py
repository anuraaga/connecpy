--- conflicted
+++ resolved
@@ -1,9 +1,5 @@
 import json
-<<<<<<< HEAD
-from typing import Optional, Sequence
-=======
 from typing import Sequence
->>>>>>> 7c21e877
 
 from google.protobuf.any import Any, pack
 from google.protobuf.message import Message
@@ -26,11 +22,7 @@
         message (str): The error message associated with the exception.
     """
 
-<<<<<<< HEAD
-    def __init__(self, *, code, message, details: Optional[list[Message]] = None):
-=======
     def __init__(self, *, code, message, details: Sequence[Message] = ()):
->>>>>>> 7c21e877
         """
         Initializes a new instance of the ConnecpyServerException class.
 
