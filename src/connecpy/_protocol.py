--- conflicted
+++ resolved
@@ -1,11 +1,7 @@
 from base64 import b64decode, b64encode
 from dataclasses import dataclass
 from http import HTTPStatus
-<<<<<<< HEAD
-from typing import cast, Optional
-=======
 from typing import cast, Optional, Sequence
->>>>>>> 7c21e877
 import json
 
 import httpx
@@ -82,25 +78,15 @@
 class ConnectWireError:
     code: Errors
     message: str
-<<<<<<< HEAD
-    details: Optional[list[Any]]
-=======
     details: Sequence[Any]
->>>>>>> 7c21e877
 
     @staticmethod
     def from_exception(exc: Exception) -> "ConnectWireError":
         if isinstance(exc, ConnecpyServerException):
             return ConnectWireError(
-<<<<<<< HEAD
-                code=exc.code, message=exc.message, details=list(exc.details)
-            )
-        return ConnectWireError(code=Errors.Unknown, message=str(exc), details=[])
-=======
                 code=exc.code, message=exc.message, details=exc.details
             )
         return ConnectWireError(code=Errors.Unknown, message=str(exc), details=())
->>>>>>> 7c21e877
 
     @staticmethod
     def from_response(response: httpx.Response) -> "ConnectWireError":
@@ -108,11 +94,7 @@
             data = response.json()
         except Exception:
             data = None
-<<<<<<< HEAD
-        details: Optional[list[Any]] = None
-=======
         details: Sequence[Any] = ()
->>>>>>> 7c21e877
         if isinstance(data, dict):
             code_str = data.get("code")
             if code_str:
