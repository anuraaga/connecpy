<<<<<<< HEAD
from http import HTTPMethod, HTTPStatus
=======
from typing import Optional
>>>>>>> 9e8b1aee

from httpx import (
    ASGITransport,
    AsyncClient,
    Client,
    Response,
    MockTransport,
    WSGITransport,
)
import pytest
from pytest import param as p
from connecpy.asgi import ConnecpyASGIApp
from connecpy.errors import Errors
from connecpy.exceptions import ConnecpyServerException
from connecpy.wsgi import ConnecpyWSGIApp
from example.haberdasher_connecpy import (
    AsyncHaberdasherClient,
    Haberdasher,
    HaberdasherServer,
    HaberdasherSync,
    HaberdasherServerSync,
    HaberdasherClient,
)
from example.haberdasher_pb2 import Hat, Size
from google.protobuf.empty_pb2 import Empty


_errors = [
    (Errors.Canceled, "Operation was cancelled", 499),
    (Errors.Unknown, "An unknown error occurred", 500),
    (Errors.InvalidArgument, "That's not right", 400),
    (Errors.DeadlineExceeded, "Deadline exceeded", 504),
    (Errors.NotFound, "Resource not found", 404),
    (Errors.AlreadyExists, "Resource already exists", 409),
    (Errors.PermissionDenied, "Permission denied", 403),
    (Errors.ResourceExhausted, "Resource exhausted", 429),
    (Errors.FailedPrecondition, "Failed precondition", 400),
    (Errors.Aborted, "Operation aborted", 409),
    (Errors.OutOfRange, "Out of range", 400),
    (Errors.Unimplemented, "Method not implemented", 501),
    (Errors.Internal, "Internal server error", 500),
    (Errors.Unavailable, "Service unavailable", 503),
    (Errors.DataLoss, "Data loss occurred", 500),
    (Errors.Unauthenticated, "Unauthenticated access", 401),
]


class ErrorHaberdasherSync(HaberdasherSync):
    def __init__(self, exception: ConnecpyServerException):
        self._exception = exception

    def MakeHat(self, req, ctx):
        raise self._exception

    def DoNothing(self, req, ctx):
        return Empty()


@pytest.mark.parametrize("error,message,http_status", _errors)
def test_sync_errors(
    error: Errors,
    message: str,
    http_status: int,
):
    haberdasher = ErrorHaberdasherSync(
        ConnecpyServerException(
            code=error,
            message=message,
        )
    )
    server = HaberdasherServerSync(service=haberdasher)
    app = ConnecpyWSGIApp()
    app.add_service(server)
    transport = WSGITransport(app)

    recorded_response: Optional[Response] = None

    def record_response(response):
        nonlocal recorded_response
        recorded_response = response

    session = Client(transport=transport, event_hooks={"response": [record_response]})

    with (
        HaberdasherClient("http://localhost", session=session) as client,
        pytest.raises(ConnecpyServerException) as exc_info,
    ):
        client.MakeHat(request=Size(inches=10))

    assert exc_info.value.code == error
    assert exc_info.value.message == message
    assert recorded_response is not None
    assert recorded_response.status_code == http_status


class ErrorHaberdasher(Haberdasher):
    def __init__(self, exception: ConnecpyServerException):
        self._exception = exception

    async def MakeHat(self, req, ctx):
        raise self._exception

    async def DoNothing(self, req, ctx):
        return Empty()


@pytest.mark.asyncio
@pytest.mark.parametrize("error,message,http_status", _errors)
async def test_async_errors(
    error: Errors,
    message: str,
    http_status: int,
):
    haberdasher = ErrorHaberdasher(
        ConnecpyServerException(
            code=error,
            message=message,
        )
    )
    server = HaberdasherServer(service=haberdasher)
    app = ConnecpyASGIApp()
    app.add_service(server)
    transport = ASGITransport(app)

    recorded_response: Optional[Response] = None

    async def record_response(response):
        nonlocal recorded_response
        recorded_response = response

    async with (
        AsyncClient(
            transport=transport, event_hooks={"response": [record_response]}
        ) as session,
        AsyncHaberdasherClient("http://localhost", session=session) as client,
    ):
        with pytest.raises(ConnecpyServerException) as exc_info:
            await client.MakeHat(request=Size(inches=10))

    assert exc_info.value.code == error
    assert exc_info.value.message == message
    assert recorded_response is not None
    assert recorded_response.status_code == http_status


_http_errors = [
    p(400, {}, Errors.Internal, "Bad Request", id="400"),
    p(401, {}, Errors.Unauthenticated, "Unauthorized", id="401"),
    p(403, {}, Errors.PermissionDenied, "Forbidden", id="403"),
    p(404, {}, Errors.Unimplemented, "Not Found", id="404"),
    p(429, {}, Errors.Unavailable, "Too Many Requests", id="429"),
    p(499, {}, Errors.Unknown, "Client Closed Request", id="499"),
    p(502, {}, Errors.Unavailable, "Bad Gateway", id="502"),
    p(503, {}, Errors.Unavailable, "Service Unavailable", id="503"),
    p(504, {}, Errors.Unavailable, "Gateway Timeout", id="504"),
    p(
        400,
        {"json": {"code": "invalid_argument", "message": "Bad parameter"}},
        Errors.InvalidArgument,
        "Bad parameter",
        id="connect error",
    ),
    p(
        400,
        {"json": {"message": "Bad parameter"}},
        Errors.Internal,
        "Bad parameter",
        id="connect error without code",
    ),
    p(
        404,
        {"json": {"code": "not_found"}},
        Errors.NotFound,
        "",
        id="connect error without message",
    ),
    p(
        502,
        {"text": '"{bad_json'},
        Errors.Unavailable,
        "Bad Gateway",
        id="bad json",
    ),
]


@pytest.mark.parametrize("response_status,response_kwargs,error,message", _http_errors)
def test_sync_http_errors(response_status, response_kwargs, error, message):
    transport = MockTransport(lambda _: Response(response_status, **response_kwargs))
    with (
        HaberdasherClient(
            "http://localhost", session=Client(transport=transport)
        ) as client,
        pytest.raises(ConnecpyServerException) as exc_info,
    ):
        client.MakeHat(request=Size(inches=10))
    assert exc_info.value.code == error
    assert exc_info.value.message == message


@pytest.mark.asyncio
@pytest.mark.parametrize("response_status,response_kwargs,error,message", _http_errors)
async def test_async_http_errors(response_status, response_kwargs, error, message):
    transport = MockTransport(lambda _: Response(response_status, **response_kwargs))
    async with AsyncHaberdasherClient(
        "http://localhost", session=AsyncClient(transport=transport)
    ) as client:
        with pytest.raises(ConnecpyServerException) as exc_info:
            await client.MakeHat(request=Size(inches=10))
    assert exc_info.value.code == error
    assert exc_info.value.message == message


_client_errors = [
    p(
        HTTPMethod.PUT,
        "/i2y.connecpy.example.Haberdasher/MakeHat",
        {"Content-Type": "application/proto"},
        Size(inches=10).SerializeToString(),
        HTTPStatus.METHOD_NOT_ALLOWED,
        {"Allow": "GET, POST"},
        id="bad method",
    ),
    p(
        HTTPMethod.POST,
        "/notservicemethod",
        {"Content-Type": "application/proto"},
        Size(inches=10).SerializeToString(),
        HTTPStatus.NOT_FOUND,
        {},
        id="not found",
    ),
    p(
        HTTPMethod.POST,
        "/notservice/method",
        {"Content-Type": "application/proto"},
        Size(inches=10).SerializeToString(),
        HTTPStatus.NOT_FOUND,
        {},
        id="not present service",
    ),
    p(
        HTTPMethod.POST,
        "/i2y.connecpy.example.Haberdasher/notmethod",
        {"Content-Type": "application/proto"},
        Size(inches=10).SerializeToString(),
        HTTPStatus.NOT_FOUND,
        {},
        id="not present method",
    ),
    p(
        HTTPMethod.POST,
        "/i2y.connecpy.example.Haberdasher/MakeHat",
        {"Content-Type": "text/html"},
        Size(inches=10).SerializeToString(),
        HTTPStatus.UNSUPPORTED_MEDIA_TYPE,
        {"Accept-Post": "application/json, application/proto"},
        id="bad content type",
    ),
    p(
        HTTPMethod.POST,
        "/i2y.connecpy.example.Haberdasher/MakeHat",
        {"Content-Type": "application/proto", "connect-protocol-version": "2"},
        Size(inches=10).SerializeToString(),
        HTTPStatus.BAD_REQUEST,
        {"content-type": "application/json"},
        id="bad connect protocol version",
    ),
]


class ValidHaberdasherSync(HaberdasherSync):
    def MakeHat(self, req, ctx):
        return Hat()

    def DoNothing(self, req, ctx):
        return Empty()


@pytest.mark.parametrize(
    "method,path,headers,body,response_status,response_headers", _client_errors
)
def test_sync_client_errors(
    method, path, headers, body, response_status, response_headers
):
    haberdasher = ValidHaberdasherSync()
    server = HaberdasherServerSync(service=haberdasher)
    app = ConnecpyWSGIApp()
    app.add_service(server)
    transport = WSGITransport(app)

    client = Client(transport=transport)
    response = client.request(
        method=method,
        url=f"http://localhost{path}",
        content=body,
        headers=headers,
    )

    assert response.status_code == response_status
    assert response.headers == response_headers


class ValidHaberdasher(Haberdasher):
    async def MakeHat(self, req, ctx):
        return Hat()

    async def DoNothing(self, req, ctx):
        return Empty()


@pytest.mark.asyncio
@pytest.mark.parametrize(
    "method,path,headers,body,response_status,response_headers", _client_errors
)
async def test_async_client_errors(
    method, path, headers, body, response_status, response_headers
):
    haberdasher = ValidHaberdasher()
    server = HaberdasherServer(service=haberdasher)
    app = ConnecpyASGIApp()
    app.add_service(server)
    transport = ASGITransport(app)

    client = AsyncClient(transport=transport)
    response = await client.request(
        method=method,
        url=f"http://localhost{path}",
        content=body,
        headers=headers,
    )

    assert response.status_code == response_status
    assert response.headers == response_headers<|MERGE_RESOLUTION|>--- conflicted
+++ resolved
@@ -1,8 +1,5 @@
-<<<<<<< HEAD
 from http import HTTPMethod, HTTPStatus
-=======
 from typing import Optional
->>>>>>> 9e8b1aee
 
 from httpx import (
     ASGITransport,
