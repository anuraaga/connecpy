[project]
name = "connecpy"
version = "1.5.0"
description = "Code generator, server library and client library for the Connect Protocol"
authors = [
    { name = "Yasushi Itoh" }
]
dependencies = [
    "httpx",
    "protobuf",
    "zstd-asgi>=0.2",
    "brotli-asgi>=1.4.0",
    "brotli>=1.1.0",
    "zstandard>=0.22.0",
]
readme = "README.md"
<<<<<<< HEAD
license-files = ["LICENSE"]
requires-python = ">= 3.9"
=======
requires-python = ">= 3.10"
>>>>>>> 9ed69feb

[tool.uv]
dev-dependencies = [
    "asgiref",
    "connecpy-example",
    "grpcio",
    "grpcio-tools",
    "pip>=24.0",
    "pyright[nodejs]",
    "pytest>=8.3.4",
    "pytest-asyncio>=0.25.2",
    "ruff>=0.9.4",
    "zstd-asgi>=0.2",
]

[build-system]
requires = ["uv_build>=0.7.21,<0.8.0"]
build-backend = "uv_build"

[tool.ruff]
# Don't run ruff on generated code from external plugins.
extend-exclude = ["*_pb2.py", "*_pb2.pyi", "*_pb2_grpc.py"]

[tool.pyright]
exclude = [
    # Defaults.
    "**/node_modules",
    "**/__pycache__",
    "**/.*",

    # GRPC python files don't typecheck on their own.
    # See https://github.com/grpc/grpc/issues/39555
    "**/*_pb2_grpc.py",
]

[tool.uv.workspace]
members = ["example"]

[tool.uv.sources]
connecpy = { workspace = true }
connecpy-example = { workspace = true }<|MERGE_RESOLUTION|>--- conflicted
+++ resolved
@@ -14,12 +14,8 @@
     "zstandard>=0.22.0",
 ]
 readme = "README.md"
-<<<<<<< HEAD
 license-files = ["LICENSE"]
-requires-python = ">= 3.9"
-=======
 requires-python = ">= 3.10"
->>>>>>> 9ed69feb
 
 [tool.uv]
 dev-dependencies = [
